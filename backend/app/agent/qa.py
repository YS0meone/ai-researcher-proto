--- conflicted
+++ resolved
@@ -12,26 +12,15 @@
 from langchain.messages import SystemMessage, HumanMessage, AIMessage
 from pydantic import BaseModel, Field
 from app.agent.states import State
-<<<<<<< HEAD
 from app.agent.utils import get_user_query, setup_langsmith
 from app.core.config import settings         
-=======
-from app.agent.utils import get_user_query
-from app.core.config import settings
->>>>>>> 77d924ad
 from app.tools.search import vector_search_papers_by_ids_impl
 import logging
 import sys
 
 logger = logging.getLogger(__name__)
-<<<<<<< HEAD
 setup_langsmith()
 qa_model = init_chat_model(model=settings.MODEL_NAME, api_key=settings.OPENAI_API_KEY)
-=======
-
-qa_model = init_chat_model(model=settings.MODEL_NAME,
-                           api_key=settings.OPENAI_API_KEY)
->>>>>>> 77d924ad
 
 
 # ============================================================================
